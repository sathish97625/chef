--- conflicted
+++ resolved
@@ -38,11 +38,7 @@
 
           if( ::File.exists?(catdir) )
             Dir.entries(catdir).each do |entry|
-<<<<<<< HEAD
-              if(entry =~ /^#{Regexp.escape(pkg)}\-(\d[\.\d]*((_(alpha|beta|pre|rc|p)\d*)*)?)/)
-=======
               if(entry =~ /^#{Regexp.escape(pkg)}\-(\d[\.\d]*((_(alpha|beta|pre|rc|p)\d*)*)?(-r\d+)?)/)
->>>>>>> d613d475
                 @current_resource.version($1)
                 Chef::Log.debug("Got current version #{$1}")
                 break
