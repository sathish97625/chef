#
# Author:: Seth Chisamore (<schisamo@opscode.com>)
# Copyright:: Copyright (c) 2011 Opscode, Inc.
# License:: Apache License, Version 2.0
#
# Licensed under the Apache License, Version 2.0 (the "License");
# you may not use this file except in compliance with the License.
# You may obtain a copy of the License at
#
#     http://www.apache.org/licenses/LICENSE-2.0
#
# Unless required by applicable law or agreed to in writing, software
# distributed under the License is distributed on an "AS IS" BASIS,
# WITHOUT WARRANTIES OR CONDITIONS OF ANY KIND, either express or implied.
# See the License for the specific language governing permissions and
# limitations under the License.
#

require 'chef/file_access_control'

class Chef
  module Mixin
    module EnforceOwnershipAndPermissions

      def access_controls
        @access_controls ||= Chef::FileAccessControl.new(current_resource, new_resource, self)
      end

      # will set the proper user, group and
      # permissions using a platform specific
      # version of Chef::FileAccessControl
      def enforce_ownership_and_permissions
        access_controls.set_all
<<<<<<< HEAD
        # TODO: revisit this after implementing updated/notifies for why-run
        new_resource.updated_by_last_action(access_controls.modified?)
=======
        new_resource.updated_by_last_action(true) if access_controls.modified?
>>>>>>> 814ab26e
      end

    end
  end
end<|MERGE_RESOLUTION|>--- conflicted
+++ resolved
@@ -31,12 +31,7 @@
       # version of Chef::FileAccessControl
       def enforce_ownership_and_permissions
         access_controls.set_all
-<<<<<<< HEAD
-        # TODO: revisit this after implementing updated/notifies for why-run
-        new_resource.updated_by_last_action(access_controls.modified?)
-=======
         new_resource.updated_by_last_action(true) if access_controls.modified?
->>>>>>> 814ab26e
       end
 
     end
