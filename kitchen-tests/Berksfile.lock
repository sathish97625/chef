--- conflicted
+++ resolved
@@ -36,11 +36,8 @@
     compat_resource (>= 0.0.0)
   iis (5.1.0)
     windows (>= 2.0)
-<<<<<<< HEAD
-=======
   inifile_chef_gem (0.1.0)
     build-essential (>= 0.0.0)
->>>>>>> 8f57b300
   iptables (4.0.1)
   logrotate (2.1.0)
     compat_resource (>= 0.0.0)
